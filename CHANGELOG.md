--- conflicted
+++ resolved
@@ -1,14 +1,11 @@
 ## unreleased
 
-<<<<<<< HEAD
 - Filter - Added inverse filtering for flags for operations, components, tags, x-tagGroups
 - Filter - Added inverse filtering for flagValues for operations, components, tags, x-tagGroups
-- Support http & https remote files
-=======
+
 ## [1.16.1] - 2024-03-06
 
 - Bugfix to support http & https remote files
->>>>>>> 72296bb9
 
 ## [1.16.0] - 2024-01-16
 
